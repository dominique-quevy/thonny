--- conflicted
+++ resolved
@@ -5,31 +5,13 @@
 """
 
 
-<<<<<<< HEAD
 def import_python_tree():
-    try:
-        # jedi 0.11+
-        from parso.python import tree
-    except ImportError:
-        try:
-            # jedi 0.10
-            from jedi.parser.python import tree
-        except ImportError:
-            try:
-                # jedi 0.9
-                from jedi.parser import tree
-            except:
-                # older versions
-                raise ImportError("Can't import jedi tree")
-=======
-def import_tree():
     if get_version_tuple() < (0,11):
         # make sure not to import parso in this case, even if it exits
         from jedi.parser.python import tree  # @UnresolvedImport @UnusedImport
     else:
         # assume older versions, which use parso
         from parso.python import tree  # @UnresolvedImport @UnusedImport @Reimport
->>>>>>> be457e25
     
     return tree
 
