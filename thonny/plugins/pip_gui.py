--- conflicted
+++ resolved
@@ -246,47 +246,7 @@
                                      + "on the command line (Tools → Open system shell...)")
     
     def _start_update_list(self, name_to_show=None):
-<<<<<<< HEAD
         raise NotImplementedError()
-=======
-        assert self._get_state() in [None, "idle"]
-        self._set_state("listing")
-        args = ["list"]
-        if self._only_user:
-            args.append("--user")
-        args.extend(["--pre", "--format", "json"])
-        self._process, _ = self._create_pip_process(args, stderr=subprocess.PIPE)
-        
-        def poll_completion():
-            if self._process == None:
-                return
-            else:
-                returncode = self._process.poll()
-                if returncode is None:
-                    # not done yet
-                    self.after(200, poll_completion)
-                else:
-                    self._set_state("idle")
-                    if returncode == 0:
-                        raw_data = self._process.stdout.read()
-                        self._update_list(json.loads(raw_data))
-                        if name_to_show is None:
-                            self._show_instructions()
-                        else:
-                            self._start_show_package_info(name_to_show)
-                    else:   
-                        error = self._process.stderr.read()
-                        if ("no module named pip" in error.lower() # pip not installed
-                            or "no such option" in error.lower()): # too old pip
-                            self._handle_outdated_or_missing_pip(error)
-                            return
-                        else:
-                            messagebox.showerror("pip list error", error)
-                    
-                    self._process = None
-        
-        poll_completion()
->>>>>>> 763f11a7
     
     def _update_list(self, name_to_show):
         self.listbox.delete(1, "end")
@@ -383,7 +343,6 @@
         if active_dist is not None:
             self.name_label["text"] = active_dist["project_name"]
             self.info_text.direct_insert("end", "Installed version: ", ('caption',))
-<<<<<<< HEAD
             self.info_text.direct_insert("end", active_dist["version"] + "\n")
             self.info_text.direct_insert("end", "Installed to: ", ('caption',))
             self.info_text.direct_insert("end", actual_path(active_dist["location"]), ('url',))
@@ -400,18 +359,6 @@
         else:
             self.install_button.grid()
             self.advanced_button.grid()
-=======
-            self.info_text.direct_insert("end", installed_version + "\n")
-        
-        
-        # Fetch info from PyPI  
-        self._set_state("fetching")
-        # Follwing url fetches info about latest version.
-        # This is OK even when we're looking an installed older version
-        # because new version may have more relevant and complete info.
-        url = "https://pypi.org/pypi/{}/json".format(urllib.parse.quote(name))
-        url_future = _fetch_url_future(url)
->>>>>>> 763f11a7
             
             if active_dist is not None:
                 # existing package in target directory
@@ -653,12 +600,7 @@
     def _create_pip_process(self, args, stderr=subprocess.STDOUT):
         if "--disable-pip-version-check" not in args:
             args.append("--disable-pip-version-check")
-<<<<<<< HEAD
-        return self._create_python_process(["-m", "pip"] + args, stderr=subprocess.STDOUT)
-=======
-        return self._create_backend_process(["-m", "pip"] + args, 
-                                            stderr=stderr)
->>>>>>> 763f11a7
+        return self._create_python_process(["-m", "pip"] + args, stderr=stderr)
     
     def _get_interpreter(self):
         pass
